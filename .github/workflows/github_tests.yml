name: Integration Tests & Code Style

on:
  push:
    branches: [ master, dev ]
  pull_request:
    branches: [ master, dev ]

jobs:
  build-linux:
    runs-on: ubuntu-latest

    steps:
    - name: Checkout Repo
      uses: actions/checkout@v2
      with:
          lfs: true
    - name: Checkout LFS objects
      run: git lfs checkout

    - name: Set up Python
      uses: actions/setup-python@v2

    - name: Install dependencies
      run: |
        $CONDA/bin/conda env update --file environment.yml --name base

    - name: Lint with flake8
      run: |
        $CONDA/bin/flake8 src/marbel/

    - name: Run tests with pytest
      run: |
          $CONDA/bin/pytest tests --ignore ./tests/test_functional.py --doctest-modules --cov=src/marbel --cov-report=xml

    - name: Convert coverage to lcov format
      run: |
        $CONDA/bin/coverage lcov

<<<<<<< HEAD
    - name: Send coverage report to Coveralls
      uses: coverallsapp/github-action@master
      with:
        github-token: ${{ secrets.GITHUB_TOKEN }}
        path-to-lcov: "coverage.lcov"
=======
#    - name: Send coverage report to Coveralls
#      uses: coverallsapp/github-action@master
#      with:
#        github-token: ${{ secrets.GITHUB_TOKEN }}
#        path-to-lcov: "coverage.lcov"
  simulate-data:
    runs-on: ubuntu-latest

    steps:
    - name: Checkout Repo
      uses: actions/checkout@v2
      with:
          lfs: true
    - name: Checkout LFS objects
      run: git lfs checkout

    - name: Set up Conda
      uses: conda-incubator/setup-miniconda@v3
      with:
        activate-environment: marbel
        python-version: "3.10"
        auto-activate-base: false
        channels: conda-forge,defaults
        use-mamba: true
    
    - name: Install the package
      run: |
        pip install -e .
    - name: Simulate reads
      run: |
        marbel --n-species 10 --n-orthogroups 200 --n-samples 5 10 --library-size 10000 --outdir run_spec10_orth200_samp5-10/
    - name: Archive simulation results
      uses: actions/upload-artifact@v4
      with:
        name: simulated data
        path: run_spec10_orth200_samp5-10


  tests-functional:
    needs: simulate-data
    runs-on: ubuntu-latest
    defaults:
      run:
        shell: bash -l {0}

    steps:
    - name: Checkout Repo
      uses: actions/checkout@v2
      with:
          lfs: true
    - name: Create conda test-env
      run: |
        conda create -n marbel-tests scikit-bio
    - name: Download simulated data
      uses: actions/download-artifact@v4
      with:
        name: simulated data
        path: run_spec10_orth200_samp5-10/
    - name: Execute functional tests
      run: |
        conda init
        eval "$(conda shell.bash hook)"
        conda activate marbel-tests
        python tests/test_functional.py run_spec10_orth200_samp5-10/
>>>>>>> 83327ef7
<|MERGE_RESOLUTION|>--- conflicted
+++ resolved
@@ -37,18 +37,12 @@
       run: |
         $CONDA/bin/coverage lcov
 
-<<<<<<< HEAD
     - name: Send coverage report to Coveralls
       uses: coverallsapp/github-action@master
       with:
         github-token: ${{ secrets.GITHUB_TOKEN }}
         path-to-lcov: "coverage.lcov"
-=======
-#    - name: Send coverage report to Coveralls
-#      uses: coverallsapp/github-action@master
-#      with:
-#        github-token: ${{ secrets.GITHUB_TOKEN }}
-#        path-to-lcov: "coverage.lcov"
+
   simulate-data:
     runs-on: ubuntu-latest
 
@@ -107,5 +101,4 @@
         conda init
         eval "$(conda shell.bash hook)"
         conda activate marbel-tests
-        python tests/test_functional.py run_spec10_orth200_samp5-10/
->>>>>>> 83327ef7
+        python tests/test_functional.py run_spec10_orth200_samp5-10/